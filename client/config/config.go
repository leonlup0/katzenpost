--- conflicted
+++ resolved
@@ -21,12 +21,8 @@
 	"crypto/rand"
 	"errors"
 	"fmt"
-<<<<<<< HEAD
-	"io/ioutil"
-=======
 	"os"
 	"path/filepath"
->>>>>>> 53c3ba26
 	"strings"
 
 	"github.com/BurntSushi/toml"
