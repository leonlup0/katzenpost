--- conflicted
+++ resolved
@@ -289,11 +289,7 @@
 		cert.Signatures = append(cert.Signatures, signature)
 		sort.Sort(byIdentity(cert.Signatures))
 	} else {
-<<<<<<< HEAD
-		return nil, errors.New("signature does not sign certificate")
-=======
 		return nil, ErrBadSignature
->>>>>>> ea8dccf4
 	}
 	// serialize certificate
 	out := []byte{}
